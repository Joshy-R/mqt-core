--- conflicted
+++ resolved
@@ -121,17 +121,7 @@
 
   [[nodiscard]] virtual bool isStandardOperation() const { return false; }
 
-<<<<<<< HEAD
-  [[nodiscard]] inline virtual bool isGlobalOperation() const {
-    return false;
-  }
-
-  [[nodiscard]] inline virtual bool isNonUnitaryOperation() const {
-    return false;
-  }
-=======
   [[nodiscard]] virtual bool isCompoundOperation() const { return false; }
->>>>>>> 202cc179
 
   [[nodiscard]] virtual bool isNonUnitaryOperation() const { return false; }
 
